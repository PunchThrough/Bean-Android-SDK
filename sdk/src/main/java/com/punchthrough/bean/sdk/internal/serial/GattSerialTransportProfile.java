--- conflicted
+++ resolved
@@ -79,8 +79,8 @@
     @Override
     public void onProfileReady() {
 
-        BluetoothGattService service = mGattClient.getService(Constants.UUID_SERIAL_CHAR);
-        mSerialCharacteristic = service.getCharacteristic(Constants.UUID_SERIAL_SERVICE);
+        BluetoothGattService service = mGattClient.getService(Constants.UUID_SERIAL_SERVICE);
+        mSerialCharacteristic = service.getCharacteristic(Constants.UUID_SERIAL_CHAR);
         if (mSerialCharacteristic == null) {
             Log.w(TAG, "Did not find bean serial on device");
             abort("Did not find bean serial on device");
@@ -186,58 +186,18 @@
         }
     }
 
-<<<<<<< HEAD
-    public void abort(String message) {
-        mListener.onError(message);
-=======
-    @Override
-    public void onDescriptorWrite(GattClient client, BluetoothGattDescriptor descriptor) {
-        if (Arrays.equals(descriptor.getValue(), BluetoothGattDescriptor.ENABLE_NOTIFICATION_VALUE)) {
-            if (descriptor.getCharacteristic() == mSerialCharacteristic) {
-                // connection has completed
-                mMessageAssembler.reset();
-                mReadyToSend = true;
-                mOutgoingMessageCount = 0;
-
-                if (BuildConfig.DEBUG) {
-                    Log.i(TAG, "Setup complete");
-                }
-
-                Listener listener = mListener;
-                if (listener != null) {
-                    listener.onConnected();
-                } else {
-                    Log.e(TAG, "No listener, this must be a stale connection --> disconnect");
-                    abort();
-                }
-            }
-        }
-    }
-
     @Override
     public void onReadRemoteRssi(GattClient client, int rssi) {
-        final Listener listener = mListener;
+        final SerialListener listener = mListener;
         if (listener != null) {
             listener.onReadRemoteRssi(rssi);
         } else {
-            Log.e(TAG, "No listener, this must be a stale connection --> disconnect");
-            abort();
-        }
-    }
-
-    private void abort() {
-        boolean wasConnected = mSerialCharacteristic != null;
-        mSerialCharacteristic = null;
-        Listener listener = mListener;
-        if (listener != null) {
-            if (wasConnected) {
-                listener.onDisconnected();
-            } else {
-                listener.onConnectionFailed();
-            }
-        }
-        mGattClient.disconnect();
->>>>>>> 2c7ce745
+            abort("No listener, this must be a stale connection --> disconnect");
+        }
+    }
+
+    public void abort(String message) {
+        mListener.onError(message);
     }
 
     public void sendMessage(Buffer message) {
@@ -276,10 +236,8 @@
 
         public void onScratchValueChanged(ScratchBank bank, byte[] value);
 
-<<<<<<< HEAD
         public void onError(String message);
-=======
+
         public void onReadRemoteRssi(int rssi);
->>>>>>> 2c7ce745
     }
 }