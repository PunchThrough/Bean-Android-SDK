/*
 * The MIT License (MIT)
 *
 * Copyright (c) 2014 Little Robots
 *
 * Permission is hereby granted, free of charge, to any person obtaining a copy
 * of this software and associated documentation files (the "Software"), to deal
 * in the Software without restriction, including without limitation the rights
 * to use, copy, modify, merge, publish, distribute, sublicense, and/or sell
 * copies of the Software, and to permit persons to whom the Software is
 * furnished to do so, subject to the following conditions:
 *
 * The above copyright notice and this permission notice shall be included in
 * all copies or substantial portions of the Software.
 *
 * THE SOFTWARE IS PROVIDED "AS IS", WITHOUT WARRANTY OF ANY KIND, EXPRESS OR
 * IMPLIED, INCLUDING BUT NOT LIMITED TO THE WARRANTIES OF MERCHANTABILITY,
 * FITNESS FOR A PARTICULAR PURPOSE AND NONINFRINGEMENT. IN NO EVENT SHALL THE
 * AUTHORS OR COPYRIGHT HOLDERS BE LIABLE FOR ANY CLAIM, DAMAGES OR OTHER
 * LIABILITY, WHETHER IN AN ACTION OF CONTRACT, TORT OR OTHERWISE, ARISING FROM,
 * OUT OF OR IN CONNECTION WITH THE SOFTWARE OR THE USE OR OTHER DEALINGS IN
 * THE SOFTWARE.
 */

package com.punchthrough.bean.sdk;

import android.bluetooth.BluetoothDevice;
import android.content.Context;
import android.os.Handler;
import android.os.Looper;
import android.os.Parcel;
import android.os.Parcelable;
import android.util.Log;

import com.punchthrough.bean.sdk.internal.BeanMessageID;
import com.punchthrough.bean.sdk.internal.battery.BatteryProfile.BatteryLevelCallback;
import com.punchthrough.bean.sdk.internal.ble.GattClient;
import com.punchthrough.bean.sdk.internal.device.DeviceProfile.DeviceInfoCallback;
import com.punchthrough.bean.sdk.internal.exception.NoEnumFoundException;
import com.punchthrough.bean.sdk.internal.serial.GattSerialMessage;
import com.punchthrough.bean.sdk.internal.serial.GattSerialTransportProfile;
import com.punchthrough.bean.sdk.internal.upload.sketch.BeanState;
import com.punchthrough.bean.sdk.internal.upload.sketch.SketchUploadState;
import com.punchthrough.bean.sdk.internal.utility.Chunk;
import com.punchthrough.bean.sdk.message.Acceleration;
import com.punchthrough.bean.sdk.message.AccelerometerRange;
import com.punchthrough.bean.sdk.message.BatteryLevel;
import com.punchthrough.bean.sdk.message.BeanError;
import com.punchthrough.bean.sdk.message.Callback;
import com.punchthrough.bean.sdk.message.DeviceInfo;
import com.punchthrough.bean.sdk.message.LedColor;
import com.punchthrough.bean.sdk.message.Message;
import com.punchthrough.bean.sdk.message.RadioConfig;
import com.punchthrough.bean.sdk.message.ScratchBank;
import com.punchthrough.bean.sdk.message.ScratchData;
import com.punchthrough.bean.sdk.message.SketchMetadata;
import com.punchthrough.bean.sdk.message.Status;
import com.punchthrough.bean.sdk.message.UploadProgress;
import com.punchthrough.bean.sdk.upload.FirmwareBundle;
import com.punchthrough.bean.sdk.upload.SketchHex;

import java.io.IOException;
import java.io.UnsupportedEncodingException;
import java.util.ArrayList;
import java.util.Date;
import java.util.HashMap;
import java.util.List;
import java.util.Timer;
import java.util.TimerTask;

import okio.Buffer;

import static com.punchthrough.bean.sdk.internal.Protocol.APP_MSG_RESPONSE_BIT;
import static com.punchthrough.bean.sdk.internal.utility.Convert.intToByte;

/**
 * Represents a physical Bean.
 */
public class Bean implements Parcelable {

    /**
     * Used by Android {@link android.os.Parcel}.
     */
    public static final Creator<Bean> CREATOR = new Creator<Bean>() {
        @Override
        public Bean createFromParcel(Parcel source) {
            // ugly cast to fix bogus warning in Android Studio...
            BluetoothDevice device = source.readParcelable(((Object) this).getClass().getClassLoader());
            if (device == null) {
                throw new IllegalStateException("Device is null");
            }
            return new Bean(device);
        }

        @Override
        public Bean[] newArray(int size) {
            return new Bean[size];
        }
    };

    /**
     * TAG = "BeanSDK". Used for debug messages.
     */
    private static final String TAG = "BeanSDK";

    /**
     * The default {@link com.punchthrough.bean.sdk.BeanListener}. Replaced by the listener passed
     * into
     * {@link com.punchthrough.bean.sdk.Bean#connect(android.content.Context, BeanListener)}.
     * Provides warning messages when connections occur or fail in an invalid state.
     */
    private BeanListener internalBeanListener = new BeanListener() {
        @Override
        public void onConnected() {
            Log.w(TAG, "onConnected after disconnect from device " + getDevice().getAddress());
        }

        @Override
        public void onConnectionFailed() {
            Log.w(TAG, "onConnectionFailed after disconnect from device " +
                    getDevice().getAddress());
        }

        @Override
        public void onDisconnected() {
        }

        @Override
        public void onSerialMessageReceived(byte[] data) {
        }

        @Override
        public void onScratchValueChanged(ScratchBank bank, byte[] value) {
        }

        @Override
        public void onError(BeanError error) {
            Log.e(TAG, "Bean returned error: " + error);
        }

        @Override
        public void onReadRemoteRssi(int rssi) {
        }
    };

    /**
     * The {@link com.punchthrough.bean.sdk.BeanListener} that provides data back to the class that
     * sets up the Bean object. Passed into
     * {@link com.punchthrough.bean.sdk.Bean#connect(android.content.Context, BeanListener)}.
     */
    private BeanListener beanListener = internalBeanListener;

    /**
     * The GattClient associated with this Bean.
     */
    private final GattClient gattClient;

    /**
     * The BluetoothDevice representing this physical Bean.
     */
    private final BluetoothDevice device;

    /**
     * Auto reconnect state flag
     */
    private boolean autoReconnect = false;

    /**
     * Last known Android Context (Activity)
     */
    private Context lastKnownContext;

    /**
     * <p>
     * Holds callbacks initiated by messages coming from the Bean.
     *
     * </p><p>
     *
     * The handling of callbacks is somewhat complex. Here's how they work:
     *
     * </p><p>
     *
     * 1. Client:
     * <pre>
     * bean.readLed(Callback<LedColor> cb { ... })
     * </pre>
     *
     * </p><p>
     *
     * 2. Bean class:
     * <pre>
     * cbList = beanCallbacks.get(readLed) - or create if cbList doesn't exist yet
     * cbList.add(cb)
     * </pre>
     *
     * </p><p>
     *
     * 3. On data from Bean, ledResult:
     * <pre>
     * cb = cbList.remove(0) - cbList is a FIFO queue, so that two readLed() calls are called
     *                         back in order when their results appear
     * cb.onResult(ledResult)
     * </pre>
     *
     * </p><p>
     *
     * This is to handle the case where, for example, <code>readLed()</code> is called, then
     * <code>readLed()</code> is called
     * again before results are returned for the first call. If the callbacks map were a simple
     * <code>Map&lt;MessageID, Callback&lt;?&gt;&gt;</code>, the first callback would never receive
     * its data and the second callback would get called twice.
     *
     * </p><p>
     *
     * By using a <code>Map&lt;MessageID, List&lt;Callback&lt;?&gt;&gt;</code>, we can handle each
     * call in order and guarantee each callback is called exactly once.
     * </p>
     */
    private HashMap<BeanMessageID, List<Callback<?>>> beanCallbacks = new HashMap<>(16);


    // These class variables are used for sketch uploads.
    /**
     * The maximum amount of time, in ms, that passes between state updates from the Bean before
     * sketch upload process is aborted
     */
    private static final int SKETCH_UPLOAD_STATE_TIMEOUT = 3000;

    /**
     * The time, in ms, between block being sent. Blocks are sent to the Bean without waiting for
     * acks, so setting this value lower will accelerate sketch programming. Setting this value too
     * low will send blocks faster than BLE/the Bean can handle them.
     */
    private static final int SKETCH_BLOCK_SEND_INTERVAL = 200;

    /**
     * The maximum sketch block size. The last block may be smaller.
     */
    private static final int MAX_BLOCK_SIZE_BYTES = 64;

    /**
     * State of the current sketch upload process.
     */
    private SketchUploadState sketchUploadState = SketchUploadState.INACTIVE;

    /**
     * sketchStateTimeout throws an error if too much time passes without an update from the Bean
     * asking programming to begin
     */
    private Timer sketchStateTimeout;

    /**
     * Sends the next block of sketch data
     */
    private Timer sketchBlockSendTimeout;

    /**
     * Holds all blocks of sketch data being sent to Bean
     */
    private List<byte[]> sketchBlocksToSend;

    /**
     * Index of the next sketch block to be sent to Bean
     */
    private int currSketchBlockNum;

    /**
     * Passes in an UploadProgress object when progress is made in the sketch upload process
     */
    private Callback<UploadProgress> onSketchUploadProgress;

    /**
     * Called when the sketch upload process completes successfully
     */
    private Runnable onSketchUploadComplete;

    public Bean(BluetoothDevice device) {
        this.device = device;
        this.gattClient = new GattClient();
        init(new Handler(Looper.getMainLooper()));
    }

    /**
     * Create a Bean using its {@link android.bluetooth.BluetoothDevice}
     * The Bean will not be connected until {@link #connect(android.content.Context, BeanListener)} is called.
     *
     * @param device The BluetoothDevice representing a Bean
     */
    public Bean(BluetoothDevice device, GattClient client, final Handler handler) {
        this.device = device;
        this.gattClient = client;
        init(handler);
    }

    private void init(final Handler handler) {

        GattClient.ConnectionListener connectionListener = new GattClient.ConnectionListener() {
            @Override
            public void onConnected() {
                handler.post(new Runnable() {
                    @Override
                    public void run() {
                        beanListener.onConnected();
                    }
                });
            }

            @Override
            public void onConnectionFailed() {
                handler.post(new Runnable() {
                    @Override
                    public void run() {
                        beanListener.onConnectionFailed();
                    }
                });
            }

            @Override
            public void onDisconnected() {
                beanCallbacks.clear();
                handler.post(new Runnable() {
                    @Override
                    public void run() {
                        beanListener.onDisconnected();
                    }
                });
            }
        };

        GattSerialTransportProfile.SerialListener serialListener = new GattSerialTransportProfile.SerialListener() {

            @Override
            public void onMessageReceived(final byte[] data) {
                handler.post(new Runnable() {
                    @Override
                    public void run() {
                        handleMessage(data);
                    }
                });
            }

            @Override
            public void onScratchValueChanged(final ScratchBank bank, final byte[] value) {
                handler.post(new Runnable() {
                    @Override
                    public void run() {
                        beanListener.onScratchValueChanged(bank, value);
                    }
                });
            }

            @Override
<<<<<<< HEAD
            public void onError(String message) {
                Log.e(TAG, message);

                handler.post(new Runnable() {
                    @Override
                    public void run() {
                        beanListener.onError(BeanError.GATT_SERIAL_TRANSPORT_ERROR);
=======
            public void onReadRemoteRssi(final int rssi) {
                handler.post(new Runnable() {
                    @Override
                    public void run() {
                        beanListener.onReadRemoteRssi(rssi);
>>>>>>> 2c7ce745
                    }
                });
            }
        };

        gattClient.setListener(connectionListener);
        gattClient.getSerialProfile().setListener(serialListener);
    }

    /**
     * Handles incoming messages from the Bean and dispatches them to the proper handlers.
     * @param data The raw byte data received from the Bean
     */
    private void handleMessage(byte[] data) {
        Buffer buffer = new Buffer();
        buffer.write(data);
        int type = (buffer.readShort() & 0xffff) & ~(APP_MSG_RESPONSE_BIT);

        if (type == BeanMessageID.SERIAL_DATA.getRawValue()) {
            beanListener.onSerialMessageReceived(buffer.readByteArray());

        } else if (type == BeanMessageID.BT_GET_CONFIG.getRawValue()) {
            returnConfig(buffer);

        } else if (type == BeanMessageID.CC_TEMP_READ.getRawValue()) {
            returnTemperature(buffer);

        } else if (type == BeanMessageID.BL_GET_META.getRawValue()) {
            returnMetadata(buffer);

        } else if (type == BeanMessageID.BT_GET_SCRATCH.getRawValue()) {
            returnScratchData(buffer);

        } else if (type == BeanMessageID.CC_LED_READ_ALL.getRawValue()) {
            returnLed(buffer);

        } else if (type == BeanMessageID.CC_ACCEL_READ.getRawValue()) {
            returnAcceleration(buffer);

        } else if (type == BeanMessageID.CC_ACCEL_GET_RANGE.getRawValue()) {
            returnAccelerometerRange(buffer);

        // Ignore CC_LED_WRITE; it appears to be only an ack

        } else if (type == BeanMessageID.CC_GET_AR_POWER.getRawValue()) {
            returnArduinoPowerState(buffer);

        } else if (type == BeanMessageID.BL_STATUS.getRawValue()) {
            try {
                Status status = Status.fromPayload(buffer);
                handleStatus(status);

            } catch (NoEnumFoundException e) {
                Log.e(TAG, "Unable to parse status from buffer: " + buffer.toString());
                e.printStackTrace();

            }

        } else {
            String fourDigitHex = Integer.toHexString(type);
            while (fourDigitHex.length() < 4) {
                fourDigitHex = "0" + fourDigitHex;
            }
            Log.e(TAG, "Received message of unknown type 0x" + fourDigitHex);
            returnError(BeanError.UNKNOWN_MESSAGE_ID);

        }
    }

    /**
     * Fired when the Bean sends a Status message. Updates the client's internal state machine,
     * used for uploading sketches and firmware to the Bean.
     *
     * @param status The status received from the Bean
     */
    private void handleStatus(Status status) {

        Log.d(TAG, "Handling Bean status: " + status);

        BeanState beanState = status.beanState();

        if (beanState == BeanState.READY) {
            resetSketchStateTimeout();

            if (sketchUploadState == SketchUploadState.SENDING_START_COMMAND) {
                sketchUploadState = SketchUploadState.SENDING_BLOCKS;
                stopSketchStateTimeout();
                sendNextSketchBlock();

            }

        } else if (beanState == BeanState.PROGRAMMING) {
            resetSketchStateTimeout();

        } else if (beanState == BeanState.COMPLETE) {
            if (onSketchUploadComplete != null) onSketchUploadComplete.run();
            resetSketchUploadState();

        } else if (beanState == BeanState.ERROR) {
            returnUploadError(BeanError.UNKNOWN);
            resetSketchUploadState();

        }

    }

    /**
     * Cancel the state timeout timer and null it to indicate it is no longer running.
     */
    private void stopSketchStateTimeout() {
        if (sketchStateTimeout != null) {
            sketchStateTimeout.cancel();
            sketchStateTimeout = null;
        }
    }

    /**
<<<<<<< HEAD
     * Cancel the block send timer and null it to indicate it is no longer running.
=======
     *  Read the RSSI for a connected remote device. Value will be returned in {@link BeanListener#onReadRemoteRssi(int)}.
     */
    public void readRemoteRssi() {
        gattClient.readRemoteRssi();
    }

    /**
     * Return the {@link android.bluetooth.BluetoothDevice} backing this Bean object
     *
     * @return the device
>>>>>>> 2c7ce745
     */
    private void stopSketchBlockSendTimeout() {
        if (sketchBlockSendTimeout != null) {
            sketchBlockSendTimeout.cancel();
            sketchBlockSendTimeout = null;
        }
    }

    /**
     * Reset the state timeout timer. If this timer fires, the client has waited too long for a
     * state update from the Bean and an error will be fired.
     */
    private void resetSketchStateTimeout() {
        TimerTask onTimeout = new TimerTask() {
            @Override
            public void run() {
                returnUploadError(BeanError.STATE_TIMEOUT);
            }
        };

        stopSketchStateTimeout();
        sketchStateTimeout = new Timer();
        sketchStateTimeout.schedule(onTimeout, SKETCH_UPLOAD_STATE_TIMEOUT);
    }

    /**
     * Reset the block send timer. When this timer fires, another sketch block is sent.
     */
    private void resetSketchBlockSendTimeout() {
        TimerTask onTimeout = new TimerTask() {
            @Override
            public void run() {
                sendNextSketchBlock();
            }
        };

        stopSketchBlockSendTimeout();
        sketchBlockSendTimeout = new Timer();
        sketchBlockSendTimeout.schedule(onTimeout, SKETCH_BLOCK_SEND_INTERVAL);
    }

    /**
     * Send one block of sketch data to the Bean and increment the block counter.
     */
    private void sendNextSketchBlock() {
        byte[] rawBlock = sketchBlocksToSend.get(currSketchBlockNum);
        Buffer block = new Buffer();
        block.write(rawBlock);
        sendMessage(BeanMessageID.BL_FW_BLOCK, block);

        resetSketchBlockSendTimeout();

        int blocksSent = currSketchBlockNum + 1;
        int totalBlocks = sketchBlocksToSend.size();
        onSketchUploadProgress.onResult(UploadProgress.create(blocksSent, totalBlocks));

        currSketchBlockNum++;
        if ( currSketchBlockNum >= sketchBlocksToSend.size() ) {
            resetSketchUploadState();
        }
    }

    /**
     * Reset local variables and kill timers that are used for uploading sketches.
     */
    private void resetSketchUploadState() {
        sketchBlocksToSend = null;
        currSketchBlockNum = 0;
        sketchUploadState = SketchUploadState.INACTIVE;
        stopSketchStateTimeout();
        stopSketchBlockSendTimeout();
    }

    /**
     * Call the onResult callback for {@link com.punchthrough.bean.sdk.Bean#readArduinoPowerState(com.punchthrough.bean.sdk.message.Callback)}.
     * @param buffer Raw message bytes from the Bean
     */
    private void returnArduinoPowerState(Buffer buffer) {
        Callback<Boolean> callback = getFirstCallback(BeanMessageID.CC_GET_AR_POWER);
        if (callback != null) {
            callback.onResult((buffer.readByte() & 0xff) == 1);
        }
    }

    /**
     * Call the onResult callback for {@link com.punchthrough.bean.sdk.Bean#readAccelerometerRange(com.punchthrough.bean.sdk.message.Callback)}.
     * @param buffer Raw message bytes from the Bean
     */
    private void returnAccelerometerRange(Buffer buffer) {
        Callback<Integer> callback = getFirstCallback(BeanMessageID.CC_ACCEL_GET_RANGE);
        if (callback != null) {
            callback.onResult(buffer.readByte() & 0xff);
        }
    }

    /**
     * Call the onResult callback for {@link com.punchthrough.bean.sdk.Bean#readAcceleration(com.punchthrough.bean.sdk.message.Callback)}.
     * @param buffer Raw message bytes from the Bean
     */
    private void returnAcceleration(Buffer buffer) {
        Callback<Acceleration> callback = getFirstCallback(BeanMessageID.CC_ACCEL_READ);
        if (callback != null) {
            callback.onResult(Acceleration.fromPayload(buffer));
        }
    }

    /**
     * Call the onResult callback for {@link com.punchthrough.bean.sdk.Bean#readLed(com.punchthrough.bean.sdk.message.Callback)}.
     * @param buffer Raw message bytes from the Bean
     */
    private void returnLed(Buffer buffer) {
        Callback<LedColor> callback = getFirstCallback(BeanMessageID.CC_LED_READ_ALL);
        if (callback != null) {
            callback.onResult(LedColor.fromPayload(buffer));
        }
    }

    /**
     * Call the onResult callback for {@link com.punchthrough.bean.sdk.Bean#readScratchData(com.punchthrough.bean.sdk.message.ScratchBank, com.punchthrough.bean.sdk.message.Callback)}.
     * @param buffer Raw message bytes from the Bean
     */
    private void returnScratchData(Buffer buffer) {
        Callback<ScratchData> callback = getFirstCallback(BeanMessageID.BT_GET_SCRATCH);
        if (callback != null) {
            callback.onResult(ScratchData.fromPayload(buffer));
        }
    }

    /**
     * Call the onResult callback for {@link com.punchthrough.bean.sdk.Bean#readSketchMetadata(com.punchthrough.bean.sdk.message.Callback)} (com.punchthrough.bean.sdk.message.Callback)}.
     * @param buffer Raw message bytes from the Bean
     */
    private void returnMetadata(Buffer buffer) {
        Callback<SketchMetadata> callback = getFirstCallback(BeanMessageID.BL_GET_META);
        if (callback != null) {
            callback.onResult(SketchMetadata.fromPayload(buffer));
        }
    }

    /**
     * Call the onResult callback for {@link com.punchthrough.bean.sdk.Bean#readTemperature(com.punchthrough.bean.sdk.message.Callback)} (com.punchthrough.bean.sdk.message.Callback)}.
     * @param buffer Raw message bytes from the Bean
     */
    private void returnTemperature(Buffer buffer) {
        Callback<Integer> callback = getFirstCallback(BeanMessageID.CC_TEMP_READ);
        if (callback != null) {
            callback.onResult((int) buffer.readByte());
        }
    }

    /**
     * Call the onResult callback for {@link com.punchthrough.bean.sdk.Bean#readRadioConfig(com.punchthrough.bean.sdk.message.Callback)}.
     * @param buffer Raw message bytes from the Bean
     */
    private void returnConfig(Buffer buffer) {
        RadioConfig config = RadioConfig.fromPayload(buffer);
        Callback<RadioConfig> callback = getFirstCallback(BeanMessageID.BT_GET_CONFIG);
        if (callback != null) {
            callback.onResult(config);
        }
    }

    /**
     * Call this to alert the client whenever any errors occur with a NON-upload task.
     * @param error The type of error that occurred
     */
    private void returnError(BeanError error) {
        resetSketchUploadState();
        beanListener.onError(error);
    }

    /**
     * Call this to alert the client whenever any errors occur with an upload task.
     * It resets the local upload state to clean the slate for future sketch/firmware uploads.
     *
     * @param error The type of error that occurred
     */
    private void returnUploadError(BeanError error) {
        resetSketchUploadState();
        returnError(error);
    }

    /**
     * Add a callback for a Bean message type.
     *
     * @param type      The {@link com.punchthrough.bean.sdk.internal.BeanMessageID} the callback
     *                  will answer to
     * @param callback  The callback to store
     */
    private void addCallback(BeanMessageID type, Callback<?> callback) {
        List<Callback<?>> callbacks = beanCallbacks.get(type);
        if (callbacks == null) {
            callbacks = new ArrayList<>(16);
            beanCallbacks.put(type, callbacks);
        }
        callbacks.add(callback);
    }

    /**
     * Get the first callback for a Bean message type.
     *
     * @param type  The {@link com.punchthrough.bean.sdk.internal.BeanMessageID} for which to find
     *              an associated callback
     * @param <T>   The parameter type for the callback
     * @return      The callback for the given message type, or null if none exists
     */
    @SuppressWarnings("unchecked")
    private <T> Callback<T> getFirstCallback(BeanMessageID type) {
        List<Callback<?>> callbacks = beanCallbacks.get(type);
        if (callbacks == null || callbacks.isEmpty()) {
            Log.w(TAG, "Got response without callback!");
            return null;
        }
        return (Callback<T>) callbacks.remove(0);
    }

    /**
     * Send a message to Bean with a payload.
     * @param type      The {@link com.punchthrough.bean.sdk.internal.BeanMessageID} for the message
     * @param message   The message payload to send
     */
    private void sendMessage(BeanMessageID type, Message message) {
        Buffer buffer = new Buffer();
        buffer.writeByte((type.getRawValue() >> 8) & 0xff);
        buffer.writeByte(type.getRawValue() & 0xff);
        buffer.write(message.toPayload());
        GattSerialMessage serialMessage = GattSerialMessage.fromPayload(buffer.readByteArray());
        gattClient.getSerialProfile().sendMessage(serialMessage.getBuffer());
    }

    /**
     * Send a message to Bean with a payload.
     * @param type      The {@link com.punchthrough.bean.sdk.internal.BeanMessageID} for the message
     * @param payload   The message payload to send
     */
    private void sendMessage(BeanMessageID type, Buffer payload) {
        Buffer buffer = new Buffer();
        buffer.writeByte((type.getRawValue() >> 8) & 0xff);
        buffer.writeByte(type.getRawValue() & 0xff);
        if (payload != null) {
            try {
                buffer.writeAll(payload);
            } catch (IOException e) {
                throw new RuntimeException(e);
            }
        }
        GattSerialMessage serialMessage = GattSerialMessage.fromPayload(buffer.readByteArray());
        gattClient.getSerialProfile().sendMessage(serialMessage.getBuffer());
    }

    /**
     * Send a message to Bean without a payload.
     * @param type The {@link com.punchthrough.bean.sdk.internal.BeanMessageID} for the message
     */
    private void sendMessageWithoutPayload(BeanMessageID type) {
        sendMessage(type, (Buffer) null);
    }

    /****************************************************************************
                                    PUBLIC API
     ****************************************************************************/

    public String describe() {
        return String.format("%s (%s)", getDevice().getName(), getDevice().getAddress());
    }

    public boolean isConnected() {
        return gattClient.isConnected();
    }

    /**
     * Set the auto-reconnect behavior for this Bean. (True means auto reconnect).
     *
     * @param reconnect Boolean value setting auto reconnect behavior
     */
    public void setAutoReconnect(boolean reconnect) {
        autoReconnect = reconnect;
    }

    public boolean shouldReconnect() {
        return autoReconnect;
    }

    public Context getLastKnownContext() {
        return lastKnownContext;
    }

    public BeanListener getBeanListener() {
        return beanListener;
    }

    /**
     * Attempt to connect to this Bean.
     *
     * @param context  the Android Context used for connection, usually the current activity
     * @param listener the Bean listener
     */
    public void connect(Context context, BeanListener listener) {
        lastKnownContext = context;
        beanListener = listener;
        gattClient.connect(context, device);
    }

    /**
     * Disconnect the Bean
     */
    public void disconnect() {
        gattClient.disconnect();
    }

    /**
     * Return the {@link android.bluetooth.BluetoothDevice} backing this Bean object
     *
     * @return the device
     */
    public BluetoothDevice getDevice() {
        return device;
    }

    /**
     * Request the {@link com.punchthrough.bean.sdk.message.RadioConfig}.
     *
     * @param callback the callback for the result
     */
    public void readRadioConfig(Callback<RadioConfig> callback) {
        addCallback(BeanMessageID.BT_GET_CONFIG, callback);
        sendMessageWithoutPayload(BeanMessageID.BT_GET_CONFIG);
    }

    /**
     * Set the LED color.
     *
     * @param color The {@link com.punchthrough.bean.sdk.message.LedColor} being sent to the LED
     */
    public void setLed(LedColor color) {
        Buffer buffer = new Buffer();
        buffer.writeByte(color.red());
        buffer.writeByte(color.green());
        buffer.writeByte(color.blue());
        sendMessage(BeanMessageID.CC_LED_WRITE_ALL, buffer);
    }

    /**
     * Read the LED color.
     *
     * @param callback the callback for the {@link com.punchthrough.bean.sdk.message.LedColor}
     *                 result
     */
    public void readLed(Callback<LedColor> callback) {
        addCallback(BeanMessageID.CC_LED_READ_ALL, callback);
        sendMessageWithoutPayload(BeanMessageID.CC_LED_READ_ALL);
    }

    /**
     * Set the advertising flag.
     *
     * @param enable true to enable, false to disable
     */
    public void setAdvertising(boolean enable) {
        Buffer buffer = new Buffer();
        buffer.writeByte(enable ? 1 : 0);
        sendMessage(BeanMessageID.BT_ADV_ONOFF, buffer);
    }

    /**
     * Request a temperature reading.
     *
     * @param callback the callback for the temperature result, in degrees Celsius
     */
    public void readTemperature(Callback<Integer> callback) {
        addCallback(BeanMessageID.CC_TEMP_READ, callback);
        sendMessageWithoutPayload(BeanMessageID.CC_TEMP_READ);
    }

    /**
     * Request an acceleration sensor reading.
     *
     * @param callback the callback for the {@link com.punchthrough.bean.sdk.message.Acceleration}
     *                 result
     */
    public void readAcceleration(Callback<Acceleration> callback) {
        addCallback(BeanMessageID.CC_ACCEL_READ, callback);
        sendMessageWithoutPayload(BeanMessageID.CC_ACCEL_READ);
    }

    /**
     * Request the sketch metadata.
     *
     * @param callback the callback for the {@link com.punchthrough.bean.sdk.message.SketchMetadata}
     *                 result
     */
    public void readSketchMetadata(Callback<SketchMetadata> callback) {
        addCallback(BeanMessageID.BL_GET_META, callback);
        sendMessageWithoutPayload(BeanMessageID.BL_GET_META);
    }

    /**
     * Request a scratch bank data value.
     *
     * @param bank     the {@link com.punchthrough.bean.sdk.message.ScratchBank} for which data is
     *                 being requested
     * @param callback the callback for the result
     */
    public void readScratchData(ScratchBank bank, Callback<ScratchData> callback) {
        addCallback(BeanMessageID.BT_GET_SCRATCH, callback);
        Buffer buffer = new Buffer();
        buffer.writeByte(intToByte(bank.getRawValue()));
        sendMessage(BeanMessageID.BT_GET_SCRATCH, buffer);
    }

    /**
     * Set the accelerometer range.
     *
     * @param range the {@link com.punchthrough.bean.sdk.message.AccelerometerRange} to be set
     */
    public void setAccelerometerRange(AccelerometerRange range) {
        Buffer buffer = new Buffer();
        buffer.writeByte(range.getRawValue());
        sendMessage(BeanMessageID.CC_ACCEL_SET_RANGE, buffer);
    }

    /**
     * Read the accelerometer range.
     *
     * @param callback the callback for the result
     */
    public void readAccelerometerRange(Callback<AccelerometerRange> callback) {
        addCallback(BeanMessageID.CC_ACCEL_GET_RANGE, callback);
        sendMessageWithoutPayload(BeanMessageID.CC_ACCEL_GET_RANGE);
    }

    /**
     * Set a scratch bank data value with raw bytes.
     *
     * @param bank The {@link com.punchthrough.bean.sdk.message.ScratchBank} being set
     * @param data The bytes to write into the scratch bank
     */
    public void setScratchData(ScratchBank bank, byte[] data) {
        ScratchData sd = ScratchData.create(bank, data);
        sendMessage(BeanMessageID.BT_SET_SCRATCH, sd);
    }

    /**
     * Set a scratch bank data value with a string in the form of UTF-8 bytes.
     *
     * @param bank The {@link com.punchthrough.bean.sdk.message.ScratchBank} being set
     * @param data The string data to write into the scratch bank as UTF-8
     */
    public void setScratchData(ScratchBank bank, String data) {
        ScratchData sd = ScratchData.create(bank, data);
        sendMessage(BeanMessageID.BT_SET_SCRATCH, sd);
    }

    /**
     * <p>
     * Set the radio config.
     *
     * <p/><p>
     *
     * This is equivalent to calling
     * {@link #setRadioConfig(com.punchthrough.bean.sdk.message.RadioConfig, boolean)}
     * with true for the save parameter.
     * </p>
     *
     * @param config the {@link com.punchthrough.bean.sdk.message.RadioConfig} to set
     */
    public void setRadioConfig(RadioConfig config) {
        setRadioConfig(config, true);
    }

    /**
     * Set the radio config.
     *
     * @param config the {@link com.punchthrough.bean.sdk.message.RadioConfig} to set
     * @param save   true to save the config in non-volatile storage, false otherwise.
     */
    public void setRadioConfig(RadioConfig config, boolean save) {
        sendMessage(save ? BeanMessageID.BT_SET_CONFIG : BeanMessageID.BT_SET_CONFIG_NOSAVE, config);
    }

    /**
     * Send raw bytes to the Bean as a serial message.
     *
     * @param value the message payload
     */
    public void sendSerialMessage(byte[] value) {
        Buffer buffer = new Buffer();
        buffer.write(value);
        sendMessage(BeanMessageID.SERIAL_DATA, buffer);
    }

    /**
     * Set the Bean's security code.
     *
     * @param pin    the 6 digit pin as a number, e.g. <code>123456</code>
     * @param active true to enable authenticated mode, false to disable the current pin
     */
    public void setPin(int pin, boolean active) {
        Buffer buffer = new Buffer();
        buffer.writeIntLe(pin);
        buffer.writeByte(active ? 1 : 0);
        sendMessage(BeanMessageID.BT_SET_PIN, buffer);
    }

    /**
     * Send a UTF-8 string to the Bean as a serial message.
     *
     * @param value the message to send as UTF-8 bytes
     */
    public void sendSerialMessage(String value) {
        Buffer buffer = new Buffer();
        try {
            buffer.write(value.getBytes("UTF-8"));
            sendMessage(BeanMessageID.SERIAL_DATA, buffer);
        } catch (UnsupportedEncodingException e) {
            throw new RuntimeException(e);
        }
    }

    /**
     * Read the device information (hardware / software version)
     *
     * @param callback the callback for the result
     */
    public void readDeviceInfo(final Callback<DeviceInfo> callback) {
        gattClient.getDeviceProfile().getDeviceInfo(new DeviceInfoCallback() {
            @Override
            public void onDeviceInfo(DeviceInfo info) {
                callback.onResult(info);
            }
        });
    }

    /**
     * Enable or disable the Arduino.
     *
     * @param enable true to enable, false to disable
     */
    public void setArduinoEnabled(boolean enable) {
        Buffer buffer = new Buffer();
        buffer.writeByte(enable ? 1 : 0);
        sendMessage(BeanMessageID.CC_POWER_ARDUINO, buffer);
    }

    /**
     * Read the Arduino power state.
     *
     * @param callback the callback for the power state result: true if the Arduino is on
     */
    public void readArduinoPowerState(final Callback<Boolean> callback) {
        addCallback(BeanMessageID.CC_GET_AR_POWER, callback);
        sendMessageWithoutPayload(BeanMessageID.CC_GET_AR_POWER);
    }

    /**
     * Read the battery level.
     *
     * @param callback the callback for the {@link com.punchthrough.bean.sdk.message.BatteryLevel}
     *                 result
     */
    public void readBatteryLevel(final Callback<BatteryLevel> callback) {
        gattClient.getBatteryProfile().getBatteryLevel(new BatteryLevelCallback() {
            @Override
            public void onBatteryLevel(int percentage) {
                callback.onResult(new BatteryLevel(percentage));
            }
        });
    }

    /**
     * End the Arduino's serial gate, allowing serial data from the Arduino to be read by the
     * connected Android client.
     *
     * The serial gate exists to prevent chatty sketches from interfering with the behavior of
     * clients that want to send commands to the ATmega. It is enabled on initial connection to the
     * Bean.
     */
    public void endSerialGate() {
        sendMessageWithoutPayload(BeanMessageID.BT_END_GATE);
    }

    /**
     * Programs the Bean with an Arduino sketch in hex form. The Bean's sketch name and
     * programmed-at timestamp will be set from the
     * {@link com.punchthrough.bean.sdk.upload.SketchHex} object.
     *
     * @param hex           The sketch to be sent to the Bean
     * @param onProgress    Called with progress while the sketch upload is occurring
     * @param onComplete    Called when the sketch upload is complete
     */
    public void programWithSketch(SketchHex hex, Callback<UploadProgress> onProgress, Runnable onComplete) {

        // Resetting client state means we have a clean state to start. Variables are cleared and
        // the state timeout timer will not fire during firmware uploads.
        resetSketchUploadState();

        // Set onProgress and onComplete handlers
        this.onSketchUploadProgress = onProgress;
        this.onSketchUploadComplete = onComplete;

        // Prepare the sketch blocks to be sent
        sketchBlocksToSend = Chunk.chunksFrom(hex, MAX_BLOCK_SIZE_BYTES);

        // Construct and send the START payload with sketch metadata
        SketchMetadata metadata = SketchMetadata.create(hex, new Date());
        Buffer payload = metadata.toPayload();

        // If there's no data in the hex sketch, send the empty metadata to clear the Bean's sketch
        // and don't worry about sending sketch blocks
        if (hex.bytes().length > 0) {
            sketchUploadState = SketchUploadState.SENDING_START_COMMAND;
            resetSketchStateTimeout();
        }

        sendMessage(BeanMessageID.BL_CMD_START, payload);

    }

    /**
     * Programs the Bean with new firmware images.
     *
     * @param bundle        The firmware package holding A and B images to be sent to the Bean
     * @param onProgress    Called with progress while the sketch upload is occurring
     * @param onComplete    Called when the sketch upload is complete
     */
    public void programWithFirmware(FirmwareBundle bundle, Callback<UploadProgress> onProgress,
                                    Runnable onComplete) {

        Callback<BeanError> onError = new Callback<BeanError>() {
            @Override
            public void onResult(BeanError error) {
                returnError(error);
            }
        };

        // Since TI OAD FW uploads access BLE characteristics directly, we need to delegate this
        // to GattClient
        gattClient.getOADProfile().programWithFirmware(bundle, onProgress, onComplete, onError);
    }

    public boolean firmwareUpdateInProgress() {
        return gattClient.getOADProfile().uploadInProgress();
    }

    /**
     * Used by Android {@link android.os.Parcel}.
     */
    @Override
    public int describeContents() {
        return 0;
    }

    /**
     * Used by Android {@link android.os.Parcel}.
     */
    @Override
    public void writeToParcel(Parcel dest, int flags) {
        dest.writeParcelable(device, 0);
    }
}<|MERGE_RESOLUTION|>--- conflicted
+++ resolved
@@ -122,16 +122,13 @@
         }
 
         @Override
-        public void onDisconnected() {
-        }
+        public void onDisconnected() {}
 
         @Override
-        public void onSerialMessageReceived(byte[] data) {
-        }
+        public void onSerialMessageReceived(byte[] data) {}
 
         @Override
-        public void onScratchValueChanged(ScratchBank bank, byte[] value) {
-        }
+        public void onScratchValueChanged(ScratchBank bank, byte[] value) {}
 
         @Override
         public void onError(BeanError error) {
@@ -139,8 +136,7 @@
         }
 
         @Override
-        public void onReadRemoteRssi(int rssi) {
-        }
+        public void onReadRemoteRssi(final int rssi) {}
     };
 
     /**
@@ -350,7 +346,6 @@
             }
 
             @Override
-<<<<<<< HEAD
             public void onError(String message) {
                 Log.e(TAG, message);
 
@@ -358,13 +353,16 @@
                     @Override
                     public void run() {
                         beanListener.onError(BeanError.GATT_SERIAL_TRANSPORT_ERROR);
-=======
+                    }
+                });
+            }
+
+            @Override
             public void onReadRemoteRssi(final int rssi) {
                 handler.post(new Runnable() {
                     @Override
                     public void run() {
                         beanListener.onReadRemoteRssi(rssi);
->>>>>>> 2c7ce745
                     }
                 });
             }
@@ -482,20 +480,7 @@
     }
 
     /**
-<<<<<<< HEAD
      * Cancel the block send timer and null it to indicate it is no longer running.
-=======
-     *  Read the RSSI for a connected remote device. Value will be returned in {@link BeanListener#onReadRemoteRssi(int)}.
-     */
-    public void readRemoteRssi() {
-        gattClient.readRemoteRssi();
-    }
-
-    /**
-     * Return the {@link android.bluetooth.BluetoothDevice} backing this Bean object
-     *
-     * @return the device
->>>>>>> 2c7ce745
      */
     private void stopSketchBlockSendTimeout() {
         if (sketchBlockSendTimeout != null) {
@@ -816,6 +801,13 @@
     }
 
     /**
+    *  Read the RSSI for a connected remote device. Value will be returned in {@link BeanListener#onReadRemoteRssi(int)}.
+    */
+    public void readRemoteRssi() {
+        gattClient.readRemoteRssi();
+    }
+
+    /**
      * Request the {@link com.punchthrough.bean.sdk.message.RadioConfig}.
      *
      * @param callback the callback for the result
